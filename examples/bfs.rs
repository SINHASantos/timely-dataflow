extern crate time;
extern crate rand;
extern crate timely;
extern crate timely_sort;

use std::collections::HashMap;

use rand::{Rng, SeedableRng, StdRng};
<<<<<<< HEAD
use timely_sort::{RadixSorter, RadixSorterBase, LSBRadixSorter};
=======
use timely_sort::{RadixSorter, RadixSorterBase};
use timely_sort::LSBRadixSorter as Sorter;
>>>>>>> 794f0727

use timely::dataflow::operators::*;
use timely::dataflow::channels::pact::Exchange;
fn main() {

    // command-line args: numbers of nodes and edges in the random graph.
    let nodes: usize = std::env::args().nth(1).unwrap().parse().unwrap();
    let edges: usize = std::env::args().nth(2).unwrap().parse().unwrap();

    timely::execute_from_args(std::env::args().skip(3), move |worker| {

        let index = worker.index();
        let peers = worker.peers();

        let seed: &[_] = &[1, 2, 3, index];
        let mut rng: StdRng = SeedableRng::from_seed(seed);
<<<<<<< HEAD
        let mut sorter = LSBRadixSorter::new();
=======
        let mut sorter = Sorter::new();
>>>>>>> 794f0727

        // pending edges and node updates.
        let mut edge_list = Vec::new();
        let mut node_lists = HashMap::new();

        // graph data; offsets into targets.
        let mut offsets = Vec::new();
        let mut targets = Vec::new();

        // holds the bfs parent of each node, or u32::max_value() if unset.
        let mut done = vec![u32::max_value(); 1 + (nodes / peers)];

        let start = time::precise_time_s();

        worker.dataflow(move |scope| {

            // generate part of a random graph.
            let graph = (0..edges / peers)
                .map(move |_| (rng.gen_range(0u32, nodes as u32), rng.gen_range(0u32, nodes as u32)))
                .to_stream(scope);

            // define a loop variable, for the (node, worker) pairs.
            let (handle, stream) = scope.loop_variable(usize::max_value(), 1);

            // use the stream of edges
            graph.binary_notify(
                &stream,
                Exchange::new(|x: &(u32, u32)| x.0 as u64),
                Exchange::new(|x: &(u32, u32)| x.0 as u64),
                "BFS",
                vec![],
                move |input1, input2, output, notify| {

                    // receive edges, start to sort them
                    input1.for_each(|time, data| {
                        notify.notify_at(time);
                        edge_list.push(data.replace_with(Vec::new()));
                    });

                    // receive (node, worker) pairs, note any new ones.
                    input2.for_each(|time, data| {
                        node_lists.entry(time.time())
                                  .or_insert_with(|| {
                                      notify.notify_at(time.clone());
                                      Vec::new()
                                  })
                                  .push(data.replace_with(Vec::new()));
                    });

                    notify.for_each(|time, _num, _notify| {

                        // maybe process the graph
                        if time.inner == 0 {

                            // print some diagnostic timing information
                            if index == 0 { println!("{}:\tsorting", time::precise_time_s() - start); }

                            // sort the edges
                            sorter.sort(&mut edge_list, &|x| x.0);

                            let mut count = 0;
                            for buffer in &edge_list { count += buffer.len(); }

                            // allocate sufficient memory, to avoid resizing.
                            offsets = Vec::with_capacity(1 + (nodes / peers));
                            targets = Vec::with_capacity(count);

                            // construct the graph
                            offsets.push(0);
                            let mut prev_node = 0;
                            for buffer in edge_list.drain(..) {
                                for (node, edge) in buffer {
                                    let temp = node / peers as u32;
                                    while prev_node < temp {
                                        prev_node += 1;
                                        offsets.push(targets.len() as u32)
                                    }
                                    targets.push(edge);
                                }
                            }
                            offsets.push(targets.len() as u32);
                        }

                        // print some diagnostic timing information
                        if index == 0 { println!("{}:\ttime: {:?}", time::precise_time_s() - start, time.time()); }

                        if let Some(mut todo) = node_lists.remove(&time) {
                            let mut session = output.session(&time);

                            // we could sort these, or not. try it out!
                            // sorter.sort(&mut todo, &|x| x.0);

                            for buffer in todo.drain(..) {
                                for (node, prev) in buffer {
                                    let temp = (node as usize) / peers;
                                    if done[temp] == u32::max_value() {
                                        done[temp] = prev;
                                        let lower = offsets[temp] as usize;
                                        let upper = offsets[temp + 1] as usize;
                                        for &target in &targets[lower..upper] {
                                            session.give((target, node));
                                        }
                                    }
                                }
                            }
                        }
                    });
                }
            )
            .concat(&(0..1).map(|x| (x,x)).to_stream(scope))
            .connect_loop(handle);
        });
    }).unwrap(); // asserts error-free execution;
}<|MERGE_RESOLUTION|>--- conflicted
+++ resolved
@@ -6,12 +6,8 @@
 use std::collections::HashMap;
 
 use rand::{Rng, SeedableRng, StdRng};
-<<<<<<< HEAD
-use timely_sort::{RadixSorter, RadixSorterBase, LSBRadixSorter};
-=======
 use timely_sort::{RadixSorter, RadixSorterBase};
 use timely_sort::LSBRadixSorter as Sorter;
->>>>>>> 794f0727
 
 use timely::dataflow::operators::*;
 use timely::dataflow::channels::pact::Exchange;
@@ -28,11 +24,7 @@
 
         let seed: &[_] = &[1, 2, 3, index];
         let mut rng: StdRng = SeedableRng::from_seed(seed);
-<<<<<<< HEAD
-        let mut sorter = LSBRadixSorter::new();
-=======
         let mut sorter = Sorter::new();
->>>>>>> 794f0727
 
         // pending edges and node updates.
         let mut edge_list = Vec::new();
