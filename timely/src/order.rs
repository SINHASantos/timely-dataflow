--- conflicted
+++ resolved
@@ -5,29 +5,19 @@
 /// This trait is distinct from Rust's `PartialOrd` trait, because the implementation
 /// of that trait precludes a distinct `Ord` implementation. We need an independent
 /// trait if we want to have a partially ordered type that can also be sorted.
-<<<<<<< HEAD
 ///
 /// The partial order should be consistent with [Eq], in the sense that if `a == b` then
 /// `a.less_equal(b)` and `b.less_equal(a)`.
-pub trait PartialOrder : Eq {
+pub trait PartialOrder<Rhs: ?Sized = Self>: PartialEq<Rhs> {
     /// Returns true iff one element is strictly less than the other.
     #[must_use]
-    fn less_than(&self, other: &Self) -> bool {
+    fn less_than(&self, other: &Rhs) -> bool {
         self.less_equal(other) && self != other
     }
 
     /// Returns true iff one element is less than or equal to the other.
     #[must_use]
-    fn less_equal(&self, other: &Self) -> bool;
-=======
-pub trait PartialOrder<Rhs: ?Sized = Self>: PartialEq<Rhs> {
-    /// Returns `true` iff one element is strictly less than the other.
-    fn less_than(&self, other: &Rhs) -> bool {
-        self.less_equal(other) && self != other
-    }
-    /// Returns `true` iff one element is less than or equal to the other.
     fn less_equal(&self, other: &Rhs) -> bool;
->>>>>>> 9579b192
 }
 
 /// A type that is totally ordered.
