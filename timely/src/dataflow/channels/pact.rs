//! Parallelization contracts, describing requirements for data movement along dataflow edges.
//!
//! Pacts describe how data should be exchanged between workers, and implement a method which
//! creates a pair of `Push` and `Pull` implementors from an `A: AsWorker`. These two endpoints
//! respectively distribute and collect data among workers according to the pact.
//!
//! The only requirement of a pact is that it not alter the number of `D` records at each time `T`.
//! The progress tracking logic assumes that this number is independent of the pact used.

use std::{fmt::{self, Debug}, marker::PhantomData};
use std::rc::Rc;

use crate::Accountable;
use crate::container::{ContainerBuilder, DrainContainer, LengthPreservingContainerBuilder, SizableContainer, CapacityContainerBuilder, PushInto};
use crate::communication::allocator::thread::{ThreadPusher, ThreadPuller};
use crate::communication::{Push, Pull};
use crate::dataflow::channels::pushers::Exchange as ExchangePusher;
use crate::dataflow::channels::pushers::exchange::DrainContainerDistributor;
use crate::dataflow::channels::Message;
use crate::logging::{TimelyLogger as Logger, MessagesEvent};
use crate::progress::Timestamp;
use crate::worker::AsWorker;

/// A `ParallelizationContract` allocates paired `Push` and `Pull` implementors.
pub trait ParallelizationContract<T, C> {
    /// Type implementing `Push` produced by this pact.
    type Pusher: Push<Message<T, C>>+'static;
    /// Type implementing `Pull` produced by this pact.
    type Puller: Pull<Message<T, C>>+'static;
    /// Allocates a matched pair of push and pull endpoints implementing the pact.
    fn connect<A: AsWorker>(self, allocator: &mut A, identifier: usize, address: Rc<[usize]>, logging: Option<Logger>) -> (Self::Pusher, Self::Puller);
}

/// A direct connection
#[derive(Debug)]
pub struct Pipeline;

impl<T: 'static, C: Accountable + 'static> ParallelizationContract<T, C> for Pipeline {
    type Pusher = LogPusher<ThreadPusher<Message<T, C>>>;
    type Puller = LogPuller<ThreadPuller<Message<T, C>>>;
    fn connect<A: AsWorker>(self, allocator: &mut A, identifier: usize, address: Rc<[usize]>, logging: Option<Logger>) -> (Self::Pusher, Self::Puller) {
        let (pusher, puller) = allocator.pipeline::<Message<T, C>>(identifier, address);
        (LogPusher::new(pusher, allocator.index(), allocator.index(), identifier, logging.clone()),
         LogPuller::new(puller, allocator.index(), identifier, logging))
    }
}

/// An exchange between multiple observers by data
pub struct ExchangeCore<CB, F> { hash_func: F, phantom: PhantomData<CB> }

/// [ExchangeCore] specialized to vector-based containers.
pub type Exchange<D, F> = ExchangeCore<CapacityContainerBuilder<Vec<D>>, F>;

impl<CB, F> ExchangeCore<CB, F>
where
    CB: LengthPreservingContainerBuilder,
    CB::Container: DrainContainer,
    for<'a> F: FnMut(&<CB::Container as DrainContainer>::Item<'a>)->u64
{
    /// Allocates a new `Exchange` pact from a distribution function.
    pub fn new_core(func: F) -> ExchangeCore<CB, F> {
        ExchangeCore {
            hash_func:  func,
            phantom:    PhantomData,
        }
    }
}

impl<C, F> ExchangeCore<CapacityContainerBuilder<C>, F>
where
    C: SizableContainer + DrainContainer,
    for<'a> F: FnMut(&C::Item<'a>)->u64
{
    /// Allocates a new `Exchange` pact from a distribution function.
    pub fn new(func: F) -> ExchangeCore<CapacityContainerBuilder<C>, F> {
        ExchangeCore {
            hash_func:  func,
            phantom:    PhantomData,
        }
    }
}

// Exchange uses a `Box<Pushable>` because it cannot know what type of pushable will return from the allocator.
impl<T: Timestamp, CB, H> ParallelizationContract<T, CB::Container> for ExchangeCore<CB, H>
where
<<<<<<< HEAD
    CB: ContainerBuilder,
    CB::Container: DrainContainer,
    CB: for<'a> PushInto<<CB::Container as DrainContainer>::Item<'a>>,
    CB::Container: Send + crate::dataflow::channels::ContainerBytes,
    for<'a> H: FnMut(&<CB::Container as DrainContainer>::Item<'a>) -> u64
=======
    CB: ContainerBuilder + for<'a> PushInto<<CB::Container as Container>::Item<'a>>,
    CB::Container: Data + Send + crate::dataflow::channels::ContainerBytes,
    for<'a> H: FnMut(&<CB::Container as Container>::Item<'a>) -> u64 + 'static,
>>>>>>> d5c66b54
{
    type Pusher = ExchangePusher<
        T,
        LogPusher<Box<dyn Push<Message<T, CB::Container>>>>,
        DrainContainerDistributor<CB, H>
    >;
    type Puller = LogPuller<Box<dyn Pull<Message<T, CB::Container>>>>;

    fn connect<A: AsWorker>(self, allocator: &mut A, identifier: usize, address: Rc<[usize]>, logging: Option<Logger>) -> (Self::Pusher, Self::Puller) {
        let (senders, receiver) = allocator.allocate::<Message<T, CB::Container>>(identifier, address);
        let senders = senders.into_iter().enumerate().map(|(i,x)| LogPusher::new(x, allocator.index(), i, identifier, logging.clone())).collect::<Vec<_>>();
        let distributor = DrainContainerDistributor::new(self.hash_func, allocator.peers());
        (ExchangePusher::new(senders, distributor), LogPuller::new(receiver, allocator.index(), identifier, logging.clone()))
    }
}

impl<C, F> Debug for ExchangeCore<C, F> {
    fn fmt(&self, f: &mut fmt::Formatter<'_>) -> fmt::Result {
        f.debug_struct("Exchange").finish()
    }
}

/// Wraps a `Message<T,D>` pusher to provide a `Push<(T, Content<D>)>`.
#[derive(Debug)]
pub struct LogPusher<P> {
    pusher: P,
    channel: usize,
    counter: usize,
    source: usize,
    target: usize,
    logging: Option<Logger>,
}

impl<P> LogPusher<P> {
    /// Allocates a new pusher.
    pub fn new(pusher: P, source: usize, target: usize, channel: usize, logging: Option<Logger>) -> Self {
        LogPusher {
            pusher,
            channel,
            counter: 0,
            source,
            target,
            logging,
        }
    }
}

impl<T, C: Accountable, P: Push<Message<T, C>>> Push<Message<T, C>> for LogPusher<P> {
    #[inline]
    fn push(&mut self, pair: &mut Option<Message<T, C>>) {
        if let Some(bundle) = pair {
            self.counter += 1;

            // Stamp the sequence number and source.
            // FIXME: Awkward moment/logic.
            bundle.seq = self.counter - 1;
            bundle.from = self.source;

            if let Some(logger) = self.logging.as_ref() {
                logger.log(MessagesEvent {
                    is_send: true,
                    channel: self.channel,
                    source: self.source,
                    target: self.target,
                    seq_no: self.counter - 1,
                    record_count: bundle.data.record_count(),
                })
            }
        }

        self.pusher.push(pair);
    }
}

/// Wraps a `Message<T,D>` puller to provide a `Pull<(T, Content<D>)>`.
#[derive(Debug)]
pub struct LogPuller<P> {
    puller: P,
    channel: usize,
    index: usize,
    logging: Option<Logger>,
}

impl<P> LogPuller<P> {
    /// Allocates a new `Puller`.
    pub fn new(puller: P, index: usize, channel: usize, logging: Option<Logger>) -> Self {
        LogPuller {
            puller,
            channel,
            index,
            logging,
        }
    }
}

impl<T, C: Accountable, P: Pull<Message<T, C>>> Pull<Message<T, C>> for LogPuller<P> {
    #[inline]
    fn pull(&mut self) -> &mut Option<Message<T, C>> {
        let result = self.puller.pull();
        if let Some(bundle) = result {
            let channel = self.channel;
            let target = self.index;

            if let Some(logger) = self.logging.as_ref() {
                logger.log(MessagesEvent {
                    is_send: false,
                    channel,
                    source: bundle.from,
                    target,
                    seq_no: bundle.seq,
                    record_count: bundle.data.record_count(),
                });
            }
        }

        result
    }
}<|MERGE_RESOLUTION|>--- conflicted
+++ resolved
@@ -83,17 +83,9 @@
 // Exchange uses a `Box<Pushable>` because it cannot know what type of pushable will return from the allocator.
 impl<T: Timestamp, CB, H> ParallelizationContract<T, CB::Container> for ExchangeCore<CB, H>
 where
-<<<<<<< HEAD
-    CB: ContainerBuilder,
-    CB::Container: DrainContainer,
-    CB: for<'a> PushInto<<CB::Container as DrainContainer>::Item<'a>>,
+    CB: ContainerBuilder<Container: DrainContainer> + for<'a> PushInto<<CB::Container as DrainContainer>::Item<'a>>,
     CB::Container: Send + crate::dataflow::channels::ContainerBytes,
-    for<'a> H: FnMut(&<CB::Container as DrainContainer>::Item<'a>) -> u64
-=======
-    CB: ContainerBuilder + for<'a> PushInto<<CB::Container as Container>::Item<'a>>,
-    CB::Container: Data + Send + crate::dataflow::channels::ContainerBytes,
-    for<'a> H: FnMut(&<CB::Container as Container>::Item<'a>) -> u64 + 'static,
->>>>>>> d5c66b54
+    for<'a> H: FnMut(&<CB::Container as DrainContainer>::Item<'a>) -> u64 + 'static,
 {
     type Pusher = ExchangePusher<
         T,
