--- conflicted
+++ resolved
@@ -1,20 +1,14 @@
 use serialization::Serializable;
 use abomonation::{Abomonation, encode, decode, verify};
-// use columnar::Columnar;
 
 impl<T: Abomonation> Serializable for T {
     fn encode(typed: &Self, bytes: &mut Vec<u8>) {
         encode(typed, bytes);
     }
-<<<<<<< HEAD
     fn decode(bytes: &mut [u8]) -> Option<(&Self, &mut [u8])> {
         decode::<T>(bytes)
     }
     fn verify(bytes: &[u8]) -> Option<(&Self, &[u8])> {
         verify::<T>(bytes)
-=======
-    fn decode(bytes: &mut [u8]) -> Option<&Self> {
-        decode::<T>(bytes).map(|x| x.0)
->>>>>>> 6979142b
     }
 }