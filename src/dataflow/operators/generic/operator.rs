--- conflicted
+++ resolved
@@ -57,13 +57,8 @@
     fn unary_frontier<D2, B, L, P>(&self, pact: P, name: &str, constructor: B) -> Stream<G, D2>
     where
         D2: Data,
-<<<<<<< HEAD
-        B: FnOnce(Capability<G::Timestamp>) -> L,
+        B: FnOnce(Capability<G::Timestamp>, OperatorInfo) -> L,
         L: FnMut(&mut FrontieredInputHandle<G::Timestamp, D1, P::Puller>,
-=======
-        B: FnOnce(Capability<G::Timestamp>, OperatorInfo) -> L,
-        L: FnMut(&mut FrontieredInputHandle<G::Timestamp, D1, P::Puller>, 
->>>>>>> 0ff9f36a
                  &mut OutputHandle<G::Timestamp, D2, Tee<G::Timestamp, D2>>)+'static,
         P: ParallelizationContract<G::Timestamp, D1>;
 
@@ -97,13 +92,8 @@
     fn unary<D2, B, L, P>(&self, pact: P, name: &str, constructor: B) -> Stream<G, D2>
     where
         D2: Data,
-<<<<<<< HEAD
-        B: FnOnce(Capability<G::Timestamp>) -> L,
+        B: FnOnce(Capability<G::Timestamp>, OperatorInfo) -> L,
         L: FnMut(&mut InputHandle<G::Timestamp, D1, P::Puller>,
-=======
-        B: FnOnce(Capability<G::Timestamp>, OperatorInfo) -> L,
-        L: FnMut(&mut InputHandle<G::Timestamp, D1, P::Puller>, 
->>>>>>> 0ff9f36a
                  &mut OutputHandle<G::Timestamp, D2, Tee<G::Timestamp, D2>>)+'static,
         P: ParallelizationContract<G::Timestamp, D1>;
 
@@ -199,15 +189,9 @@
     where
         D2: Data,
         D3: Data,
-<<<<<<< HEAD
-        B: FnOnce(Capability<G::Timestamp>) -> L,
+        B: FnOnce(Capability<G::Timestamp>, OperatorInfo) -> L,
         L: FnMut(&mut InputHandle<G::Timestamp, D1, P1::Puller>,
                  &mut InputHandle<G::Timestamp, D2, P2::Puller>,
-=======
-        B: FnOnce(Capability<G::Timestamp>, OperatorInfo) -> L,
-        L: FnMut(&mut InputHandle<G::Timestamp, D1, P1::Puller>, 
-                 &mut InputHandle<G::Timestamp, D2, P2::Puller>, 
->>>>>>> 0ff9f36a
                  &mut OutputHandle<G::Timestamp, D3, Tee<G::Timestamp, D3>>)+'static,
         P1: ParallelizationContract<G::Timestamp, D1>,
         P2: ParallelizationContract<G::Timestamp, D2>;
@@ -247,13 +231,8 @@
     fn unary_frontier<D2, B, L, P>(&self, pact: P, name: &str, constructor: B) -> Stream<G, D2>
     where
         D2: Data,
-<<<<<<< HEAD
-        B: FnOnce(Capability<G::Timestamp>) -> L,
+        B: FnOnce(Capability<G::Timestamp>, OperatorInfo) -> L,
         L: FnMut(&mut FrontieredInputHandle<G::Timestamp, D1, P::Puller>,
-=======
-        B: FnOnce(Capability<G::Timestamp>, OperatorInfo) -> L,
-        L: FnMut(&mut FrontieredInputHandle<G::Timestamp, D1, P::Puller>, 
->>>>>>> 0ff9f36a
                  &mut OutputHandle<G::Timestamp, D2, Tee<G::Timestamp, D2>>)+'static,
         P: ParallelizationContract<G::Timestamp, D1> {
 
@@ -278,13 +257,8 @@
     fn unary<D2, B, L, P>(&self, pact: P, name: &str, constructor: B) -> Stream<G, D2>
     where
         D2: Data,
-<<<<<<< HEAD
-        B: FnOnce(Capability<G::Timestamp>) -> L,
+        B: FnOnce(Capability<G::Timestamp>, OperatorInfo) -> L,
         L: FnMut(&mut InputHandle<G::Timestamp, D1, P::Puller>,
-=======
-        B: FnOnce(Capability<G::Timestamp>, OperatorInfo) -> L,
-        L: FnMut(&mut InputHandle<G::Timestamp, D1, P::Puller>, 
->>>>>>> 0ff9f36a
                  &mut OutputHandle<G::Timestamp, D2, Tee<G::Timestamp, D2>>)+'static,
         P: ParallelizationContract<G::Timestamp, D1> {
 
@@ -341,15 +315,9 @@
     where
         D2: Data,
         D3: Data,
-<<<<<<< HEAD
-        B: FnOnce(Capability<G::Timestamp>) -> L,
+        B: FnOnce(Capability<G::Timestamp>, OperatorInfo) -> L,
         L: FnMut(&mut InputHandle<G::Timestamp, D1, P1::Puller>,
                  &mut InputHandle<G::Timestamp, D2, P2::Puller>,
-=======
-        B: FnOnce(Capability<G::Timestamp>, OperatorInfo) -> L,
-        L: FnMut(&mut InputHandle<G::Timestamp, D1, P1::Puller>, 
-                 &mut InputHandle<G::Timestamp, D2, P2::Puller>, 
->>>>>>> 0ff9f36a
                  &mut OutputHandle<G::Timestamp, D3, Tee<G::Timestamp, D3>>)+'static,
         P1: ParallelizationContract<G::Timestamp, D1>,
         P2: ParallelizationContract<G::Timestamp, D2> {
