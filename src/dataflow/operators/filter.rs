//! Filters a stream by a predicate.

use Data;
use dataflow::channels::pact::Pipeline;
use dataflow::{Stream, Scope};
use dataflow::operators::generic::operator::Operator;

/// Extension trait for filtering.
pub trait Filter<D: Data> {
    /// Returns a new instance of `self` containing only records satisfying `predicate`.
    ///
    /// #Examples
    /// ```
    /// use timely::dataflow::operators::{ToStream, Filter, Inspect};
    ///
    /// timely::example(|scope| {
    ///     (0..10).to_stream(scope)
    ///            .filter(|x| *x % 2 == 0)
    ///            .inspect(|x| println!("seen: {:?}", x));
    /// });
    /// ```
    fn filter(&self, predicate: impl Fn(&D)->bool+'static) -> Self;
}

impl<G: Scope, D: Data> Filter<D> for Stream<G, D> {
<<<<<<< HEAD
    fn filter<L: Fn(&D)->bool+'static>(&self, predicate: L) -> Stream<G, D> {
        let mut vector = Vec::new();
        self.unary_stream(Pipeline, "Filter", move |input, output| {
=======
    fn filter(&self, predicate: impl Fn(&D)->bool+'static) -> Stream<G, D> {
        self.unary(Pipeline, "Filter", move |_,_| move |input, output| {
>>>>>>> da854915
            input.for_each(|time, data| {
                data.swap(&mut vector);
                vector.retain(|x| predicate(x));
                if vector.len() > 0 {
                    output.session(&time).give_vec(&mut vector);
                }
            });
        })
    }
}<|MERGE_RESOLUTION|>--- conflicted
+++ resolved
@@ -23,14 +23,9 @@
 }
 
 impl<G: Scope, D: Data> Filter<D> for Stream<G, D> {
-<<<<<<< HEAD
-    fn filter<L: Fn(&D)->bool+'static>(&self, predicate: L) -> Stream<G, D> {
+    fn filter(&self, predicate: impl Fn(&D)->bool+'static) -> Stream<G, D> {
         let mut vector = Vec::new();
-        self.unary_stream(Pipeline, "Filter", move |input, output| {
-=======
-    fn filter(&self, predicate: impl Fn(&D)->bool+'static) -> Stream<G, D> {
         self.unary(Pipeline, "Filter", move |_,_| move |input, output| {
->>>>>>> da854915
             input.for_each(|time, data| {
                 data.swap(&mut vector);
                 vector.retain(|x| predicate(x));
