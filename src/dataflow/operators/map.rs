//! Extension methods for `Stream` based on record-by-record transformation.

use Data;
use dataflow::{Stream, Scope};
use dataflow::channels::pact::Pipeline;
use dataflow::operators::generic::operator::Operator;

/// Extension trait for `Stream`.
pub trait Map<S: Scope, D: Data> {
    /// Consumes each element of the stream and yields a new element.
    ///
    /// # Examples
    /// ```
    /// use timely::dataflow::operators::{ToStream, Map, Inspect};
    ///
    /// timely::example(|scope| {
    ///     (0..10).to_stream(scope)
    ///            .map(|x| x + 1)
    ///            .inspect(|x| println!("seen: {:?}", x));
    /// });
    /// ```
    fn map<D2: Data>(&self, logic: impl Fn(D)->D2+'static) -> Stream<S, D2>;
    /// Updates each element of the stream and yields the element, re-using memory where possible.
    ///
    /// # Examples
    /// ```
    /// use timely::dataflow::operators::{ToStream, Map, Inspect};
    ///
    /// timely::example(|scope| {
    ///     (0..10).to_stream(scope)
    ///            .map_in_place(|x| *x += 1)
    ///            .inspect(|x| println!("seen: {:?}", x));
    /// });
    /// ```
    fn map_in_place(&self, logic: impl Fn(&mut D)+'static) -> Stream<S, D>;
    /// Consumes each element of the stream and yields some number of new elements.
    ///
    /// # Examples
    /// ```
    /// use timely::dataflow::operators::{ToStream, Map, Inspect};
    ///
    /// timely::example(|scope| {
    ///     (0..10).to_stream(scope)
    ///            .flat_map(|x| (0..x))
    ///            .inspect(|x| println!("seen: {:?}", x));
    /// });
    /// ```
    fn flat_map<I: IntoIterator>(&self, logic: impl Fn(D)->I+'static) -> Stream<S, I::Item> where I::Item: Data;
}

impl<S: Scope, D: Data> Map<S, D> for Stream<S, D> {
<<<<<<< HEAD
    fn map<D2: Data, L: Fn(D)->D2+'static>(&self, logic: L) -> Stream<S, D2> {
        let mut vector = Vec::new();
        self.unary_stream(Pipeline, "Map", move |input, output| {
=======
    fn map<D2: Data>(&self, logic: impl Fn(D)->D2+'static) -> Stream<S, D2> {
        self.unary(Pipeline, "Map", move |_,_| move |input, output| {
>>>>>>> da854915
            input.for_each(|time, data| {
                data.swap(&mut vector);
                output.session(&time).give_iterator(vector.drain(..).map(|x| logic(x)));
            });
        })
    }
<<<<<<< HEAD
    fn map_in_place<L: Fn(&mut D)+'static>(&self, logic: L) -> Stream<S, D> {
        let mut vector = Vec::new();
        self.unary_stream(Pipeline, "MapInPlace", move |input, output| {
=======
    fn map_in_place(&self, logic: impl Fn(&mut D)+'static) -> Stream<S, D> {
        self.unary(Pipeline, "MapInPlace", move |_,_| move |input, output| {
>>>>>>> da854915
            input.for_each(|time, data| {
                data.swap(&mut vector);
                for datum in vector.iter_mut() { logic(datum); }
                output.session(&time).give_vec(&mut vector);
            })
        })
    }
    // TODO : This would be more robust if it captured an iterator and then pulled an appropriate
    // TODO : number of elements from the iterator. This would allow iterators that produce many
    // TODO : records without taking arbitrarily long and arbitrarily much memory.
<<<<<<< HEAD
    fn flat_map<I: IntoIterator, L: Fn(D)->I+'static>(&self, logic: L) -> Stream<S, I::Item> where I::Item: Data {
        let mut vector = Vec::new();
        self.unary_stream(Pipeline, "FlatMap", move |input, output| {
=======
    fn flat_map<I: IntoIterator>(&self, logic: impl Fn(D)->I+'static) -> Stream<S, I::Item> where I::Item: Data {
        self.unary(Pipeline, "FlatMap", move |_,_| move |input, output| {
>>>>>>> da854915
            input.for_each(|time, data| {
                data.swap(&mut vector);
                output.session(&time).give_iterator(vector.drain(..).flat_map(|x| logic(x).into_iter()));
            });
        })
    }
}<|MERGE_RESOLUTION|>--- conflicted
+++ resolved
@@ -49,28 +49,18 @@
 }
 
 impl<S: Scope, D: Data> Map<S, D> for Stream<S, D> {
-<<<<<<< HEAD
-    fn map<D2: Data, L: Fn(D)->D2+'static>(&self, logic: L) -> Stream<S, D2> {
+    fn map<D2: Data>(&self, logic: impl Fn(D)->D2+'static) -> Stream<S, D2> {
         let mut vector = Vec::new();
-        self.unary_stream(Pipeline, "Map", move |input, output| {
-=======
-    fn map<D2: Data>(&self, logic: impl Fn(D)->D2+'static) -> Stream<S, D2> {
         self.unary(Pipeline, "Map", move |_,_| move |input, output| {
->>>>>>> da854915
             input.for_each(|time, data| {
                 data.swap(&mut vector);
                 output.session(&time).give_iterator(vector.drain(..).map(|x| logic(x)));
             });
         })
     }
-<<<<<<< HEAD
-    fn map_in_place<L: Fn(&mut D)+'static>(&self, logic: L) -> Stream<S, D> {
+    fn map_in_place(&self, logic: impl Fn(&mut D)+'static) -> Stream<S, D> {
         let mut vector = Vec::new();
-        self.unary_stream(Pipeline, "MapInPlace", move |input, output| {
-=======
-    fn map_in_place(&self, logic: impl Fn(&mut D)+'static) -> Stream<S, D> {
         self.unary(Pipeline, "MapInPlace", move |_,_| move |input, output| {
->>>>>>> da854915
             input.for_each(|time, data| {
                 data.swap(&mut vector);
                 for datum in vector.iter_mut() { logic(datum); }
@@ -81,14 +71,9 @@
     // TODO : This would be more robust if it captured an iterator and then pulled an appropriate
     // TODO : number of elements from the iterator. This would allow iterators that produce many
     // TODO : records without taking arbitrarily long and arbitrarily much memory.
-<<<<<<< HEAD
-    fn flat_map<I: IntoIterator, L: Fn(D)->I+'static>(&self, logic: L) -> Stream<S, I::Item> where I::Item: Data {
+    fn flat_map<I: IntoIterator>(&self, logic: impl Fn(D)->I+'static) -> Stream<S, I::Item> where I::Item: Data {
         let mut vector = Vec::new();
-        self.unary_stream(Pipeline, "FlatMap", move |input, output| {
-=======
-    fn flat_map<I: IntoIterator>(&self, logic: impl Fn(D)->I+'static) -> Stream<S, I::Item> where I::Item: Data {
         self.unary(Pipeline, "FlatMap", move |_,_| move |input, output| {
->>>>>>> da854915
             input.for_each(|time, data| {
                 data.swap(&mut vector);
                 output.session(&time).give_iterator(vector.drain(..).flat_map(|x| logic(x).into_iter()));
